import numpy as np
import torch

def gradient_log_cond_likelihood(c_orig, y, A, x,
                                 scale=1.,
                                 exp_params=False):
    """
    Explicit gradient for l2 (log conditional likelihood) loss.

    Args:
        c:
    """
    c_type = len(c_orig.shape)

    if exp_params:
        c = torch.exp(c_orig)
    else:
        c = c_orig

    Ax = A(x, targets=False) #don't add noise since we are making a sample
    resid = Ax - y #[N, m]

    if c_type == 0:
        grad = scale * c * A.adjoint(resid) #c * A^T * (Ax - y)
    elif c_type == 1:
        grad = scale * A.adjoint(c * resid) #A^T * Diag(c) * (Ax - y)
    else:
        raise NotImplementedError("Hyperparameter dimensions not supported")

    return grad #the adjoint takes care of reshaping properly

# TODO: remove reduce_dims
def log_cond_likelihood_loss(c_orig, y, A, x,
                             scale=1.,
                             exp_params=False,
                             reduce_dims=None,
                             learn_samples=False,
                             sample_pattern=None):

    c_type = len(c_orig.shape)

    if exp_params:
        c = torch.exp(c_orig)
    else:
        c = c_orig

    if len(y.shape) == 4 and c_type > 0:
        c = c_orig.view(-1, y.shape[-2], y.shape[-1])
        c = c.repeat(y.shape[-3], 1, 1)

    # TODO: remove reduce_dims
    # if reduce_dims is None:
    #     reduce_dims = tuple(np.arange(y.dim()))
    reduce_dims = -1

    #[N, m] or [N, 2m] (fourier)
    #learn_samples: [N, C, H//D, W//D] (superres), [N, C, H, W] (inpaint), [N, C, H, W, 2] (fourier)
    Ax = A(x, targets=False)
    resid = Ax - y
    resid = resid.view(y.shape[0], -1)
    c = c.view(y.shape[0], -1)
    c = c.to(resid.device)

    # print(resid.shape, Ax.shape, y.shape, c.shape)

    #we need to reshape the hyperparameters to be [H, W] (or [H//D, W//D] for superres)
    if learn_samples:
        if sample_pattern == 'random':
            c = c.view(resid.shape[2:4])
        elif sample_pattern == 'horizontal':
            c = c.unsqueeze(1).repeat(1, resid.shape[3])
        elif sample_pattern == 'vertical':
            c = c.unsqueeze(0).repeat(resid.shape[2], 1)

    #if there is a trailing 2 (Fourier) then match the dimensions to broadcast
    # if c_type > 0 and resid.shape[-1] != c.shape[-1]:
    #     c = c.unsqueeze(-1)

    if c_type == 0:
        loss = scale * c * 0.5 * torch.sum(torch.abs(resid )** 2, reduce_dims) #(c/2) ||Ax - y||^2
    elif c_type == 1 and not learn_samples:
        loss = scale * 0.5 * torch.sum(c * (torch.abs(resid) ** 2), reduce_dims) #(1/2) ||Diag(sqrt(c))(Ax-y)||^2
    elif c_type == 1 and learn_samples:
<<<<<<< HEAD
        loss = scale * 0.5 * torch.sum((c * torch.abs(resid)) ** 2, reduce_dims) #(1/2) ||C(Ax-y)||^2
    # elif c_type == 3:
    #     c_ = c.reshape(-1, y.shape[-2], y.shape[-1])
    #     c_ = c.repeat(y.shape[-3],1,1)
    #     loss = scale * 0.5 * torch.sum((c_ * torch.abs(resid)) ** 2, reduce_dims) #(1/2) ||C(Ax-y)||^2
=======
        loss = scale * 0.5 * torch.sum((c * resid) ** 2, reduce_dims) #(1/2) ||Diag(c)(Ax-y)||^2
>>>>>>> 7a8032aa
    else:
        raise NotImplementedError("Hyperparameter dimensions not supported")

    return loss

def get_likelihood_grad(c, y, A, x, use_autograd,
                        scale=1.,
                        exp_params=False,
                        reduce_dims=None,
                        learn_samples=False,
                        sample_pattern=None,
                        retain_graph=False,
                        create_graph=False):
    """
    A method for choosing between gradient_log_cond_likelihood (explicitly-formed gradient)
        and log_cond_likelihood_loss with autograd.
    """
    if use_autograd:
        grad_flag_x = x.requires_grad
        x.requires_grad_()
        likelihood_grad = torch.autograd.grad(log_cond_likelihood_loss(c, y, A, x, scale, exp_params, reduce_dims, learn_samples, sample_pattern),
                            x, retain_graph=retain_graph, create_graph=create_graph)[0]
        x.requires_grad_(grad_flag_x)
    else:
        likelihood_grad = gradient_log_cond_likelihood(c, y, A, x, scale, exp_params)

    return likelihood_grad<|MERGE_RESOLUTION|>--- conflicted
+++ resolved
@@ -81,15 +81,7 @@
     elif c_type == 1 and not learn_samples:
         loss = scale * 0.5 * torch.sum(c * (torch.abs(resid) ** 2), reduce_dims) #(1/2) ||Diag(sqrt(c))(Ax-y)||^2
     elif c_type == 1 and learn_samples:
-<<<<<<< HEAD
         loss = scale * 0.5 * torch.sum((c * torch.abs(resid)) ** 2, reduce_dims) #(1/2) ||C(Ax-y)||^2
-    # elif c_type == 3:
-    #     c_ = c.reshape(-1, y.shape[-2], y.shape[-1])
-    #     c_ = c.repeat(y.shape[-3],1,1)
-    #     loss = scale * 0.5 * torch.sum((c_ * torch.abs(resid)) ** 2, reduce_dims) #(1/2) ||C(Ax-y)||^2
-=======
-        loss = scale * 0.5 * torch.sum((c * resid) ** 2, reduce_dims) #(1/2) ||Diag(c)(Ax-y)||^2
->>>>>>> 7a8032aa
     else:
         raise NotImplementedError("Hyperparameter dimensions not supported")
 
